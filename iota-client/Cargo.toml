[package]
name = "iota-client"
version = "0.5.0-alpha.3"
authors = ["Nathan Jaremko <nathan@jaremko.ca>", "Yu-Wei Wu <wusyong9104@gmail.com>"]
edition = "2018"
description = "Client to use Iota APIs"
repository = "https://github.com/iotaledger/iota.rs"
homepage = "https://github.com/iotaledger/iota.rs"
documentation = "https://docs.rs/iota-client"
license = "MIT"

[lib]
name = "iota_client"

[dependencies]
<<<<<<< HEAD
bee-transaction = { git = "https://github.com/Alex6323/bee-p.git", rev="926c0e01cf974adf7a3b1488093106388f90923d" }
bee-ternary = { version = "0.3.1-alpha", git = "https://github.com/iotaledger/bee.git", features = ["serde1"], branch = "dev" }
bee-signing = { version = "0.1.0-alpha", git = "https://github.com/iotaledger/bee.git", branch = "dev" }
bee-crypto = {version = "0.1.0-alpha", git = "https://github.com/iotaledger/bee.git", branch = "dev" }
=======
bee-transaction = { git = "https://github.com/Alex6323/bee-p.git" }
bee-ternary = { version = "0.3.1-alpha", git = "https://github.com/iotaledger/bee.git", branch = "dev", features = ["serde1"] }
bee-signing = { git = "https://github.com/iotaledger/bee.git", branch = "dev" }
bee-crypto = { git = "https://github.com/iotaledger/bee.git", branch = "dev" }
>>>>>>> 575ed7d6
reqwest = { version = "0.10.6", features = ["json", "rustls-tls"], default-features = false }
serde = { version = "1.0", features = ["derive"] }
serde_json = "1.0"
chrono = "0.4.12"
smol = {version = "0.1.18", features = ["tokio02"] }

[dev-dependencies]
anyhow = "1.0.31"
smol-potat = "0.3.3"

#[features]
#quorum = ["smol"]
#wasm = ["chrono/wasmbind"]

#[[test]]
#name = "quorum"
#required-features = ["quorum"]<|MERGE_RESOLUTION|>--- conflicted
+++ resolved
@@ -13,17 +13,10 @@
 name = "iota_client"
 
 [dependencies]
-<<<<<<< HEAD
-bee-transaction = { git = "https://github.com/Alex6323/bee-p.git", rev="926c0e01cf974adf7a3b1488093106388f90923d" }
-bee-ternary = { version = "0.3.1-alpha", git = "https://github.com/iotaledger/bee.git", features = ["serde1"], branch = "dev" }
-bee-signing = { version = "0.1.0-alpha", git = "https://github.com/iotaledger/bee.git", branch = "dev" }
-bee-crypto = {version = "0.1.0-alpha", git = "https://github.com/iotaledger/bee.git", branch = "dev" }
-=======
 bee-transaction = { git = "https://github.com/Alex6323/bee-p.git" }
 bee-ternary = { version = "0.3.1-alpha", git = "https://github.com/iotaledger/bee.git", branch = "dev", features = ["serde1"] }
 bee-signing = { git = "https://github.com/iotaledger/bee.git", branch = "dev" }
 bee-crypto = { git = "https://github.com/iotaledger/bee.git", branch = "dev" }
->>>>>>> 575ed7d6
 reqwest = { version = "0.10.6", features = ["json", "rustls-tls"], default-features = false }
 serde = { version = "1.0", features = ["derive"] }
 serde_json = "1.0"
