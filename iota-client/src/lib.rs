--- conflicted
+++ resolved
@@ -14,13 +14,10 @@
 pub mod client;
 pub mod error;
 pub mod node;
-<<<<<<< HEAD
 #[cfg(feature = "storage")]
 #[cfg_attr(docsrs, doc(cfg(feature = "storage")))]
 pub mod storage;
-=======
 pub mod seed;
->>>>>>> 7f9f9459
 
 pub use bee_message;
 pub use bee_rest_api::{
@@ -35,10 +32,8 @@
 #[cfg(feature = "mqtt")]
 pub use node::Topic;
 pub use reqwest::Url;
-<<<<<<< HEAD
 #[cfg(feature = "storage")]
 pub use storage::*;
-=======
 pub use seed::*;
 
 #[cfg(feature = "mqtt")]
@@ -64,7 +59,6 @@
         runtime.lock().unwrap().spawn(future);
     }
 }
->>>>>>> 7f9f9459
 
 /// match a response with an expected status code or return the default error variant.
 #[macro_export]
