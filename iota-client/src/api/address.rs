// Copyright 2021 IOTA Stiftung
// SPDX-License-Identifier: Apache-2.0

use crate::{Client, Error, Result};

<<<<<<< HEAD
use bee_message::prelude::{Address, Ed25519Address};
use bee_signing_ext::{
    binary::{BIP32Path, Ed25519PrivateKey, Ed25519Seed},
    Seed,
};
use blake2::{
    digest::{Update, VariableOutput},
    VarBlake2b,
};
=======
use bee_message::prelude::{Address, Bech32Address, Ed25519Address};
>>>>>>> 6c1cd05b
use core::convert::TryInto;
use crypto::{
    hashes::{blake2b::Blake2b256, Digest},
    keys::slip10::{Chain, Curve, Seed},
};
use std::ops::Range;

/// Builder of get_addresses API
pub struct GetAddressesBuilder<'a> {
    client: Option<&'a Client>,
    seed: Option<&'a Seed>,
    account_index: usize,
    range: Range<usize>,
    bech32_hrp: Option<String>,
}

impl<'a> Default for GetAddressesBuilder<'a> {
    fn default() -> Self {
        Self {
            client: None,
            seed: None,
            account_index: 0,
            range: 0..20,
            bech32_hrp: None,
        }
    }
}

impl<'a> GetAddressesBuilder<'a> {
    /// Create get_addresses builder
    pub fn new(seed: &'a Seed) -> Self {
        Self {
            seed: Some(seed),
            ..Default::default()
        }
    }

    /// Provide a client to get the bech32_hrp from the node
    pub fn with_client(mut self, client: &'a Client) -> Self {
        self.client.replace(client);
        self
    }

    /// Set the account index
    pub fn with_account_index(mut self, account_index: usize) -> Self {
        self.account_index = account_index;
        self
    }

    /// Set range to the builder
    pub fn with_range(mut self, range: Range<usize>) -> Self {
        self.range = range;
        self
    }

    /// Set bech32 human readable part (hrp)
    pub fn with_bech32_hrp(mut self, bech32_hrp: String) -> Self {
        self.bech32_hrp.replace(bech32_hrp);
        self
    }

    /// Consume the builder and get a vector of public Bech32Addresses
<<<<<<< HEAD
    pub fn finish(self) -> Result<Vec<String>> {
=======
    pub async fn finish(self) -> Result<Vec<Bech32Address>> {
>>>>>>> 6c1cd05b
        Ok(self
            .get_all()
            .await?
            .into_iter()
            .filter(|(_, internal)| !internal)
            .map(|(a, _)| a)
            .collect::<Vec<String>>())
    }

<<<<<<< HEAD
    /// Consume the builder and get the vector of Bech32Address
    pub fn get_all(self) -> Result<Vec<(String, bool)>> {
        let mut path = self
            .account_index
            .map(|i| BIP32Path::from_str(&crate::account_path!(i)).expect("invalid account index"))
            .ok_or_else(|| Error::MissingParameter(String::from("account index")))?;

        let range = match self.range {
            Some(r) => r,
            None => 0..20,
        };

        let seed = match self.seed {
            Seed::Ed25519(s) => s,
            _ => panic!("Other seed scheme isn't supported yet."),
        };

        let mut addresses = Vec::new();
        for i in range {
            let address = generate_address(&seed, &mut path, i, false);
            let internal_address = generate_address(&seed, &mut path, i, true);
            let bech32_hrp = self._client.get_network_info().bech32_hrp;
            addresses.push((address.to_bech32(&bech32_hrp), false));
            addresses.push((internal_address.to_bech32(&bech32_hrp), true));
=======
    /// Consume the builder and get the vector of Bech32Addresses
    pub async fn get_all(self) -> Result<Vec<(Bech32Address, bool)>> {
        let mut addresses = Vec::new();
        let bech32_hrp = match self.bech32_hrp {
            Some(bech32_hrp) => bech32_hrp,
            None => {
                self.client
                    .ok_or(Error::MissingParameter("Client or bech32_hrp"))?
                    .get_bech32_hrp()
                    .await?
            }
        };
        for address_index in self.range {
            let address = generate_address(
                self.seed.ok_or(Error::MissingParameter("Seed"))?,
                self.account_index as u32,
                address_index as u32,
                false,
            )?;
            let internal_address = generate_address(
                self.seed.ok_or(Error::MissingParameter("Seed"))?,
                self.account_index as u32,
                address_index as u32,
                true,
            )?;
            addresses.push((Bech32Address(address.to_bech32(&bech32_hrp)), false));
            addresses.push((Bech32Address(internal_address.to_bech32(&bech32_hrp)), true));
>>>>>>> 6c1cd05b
        }

        Ok(addresses)
    }
}

fn generate_address(seed: &Seed, account_index: u32, address_index: u32, internal: bool) -> Result<Address> {
    // 44 is for BIP 44 (HD wallets) and 4218 is the registered index for IOTA https://github.com/satoshilabs/slips/blob/master/slip-0044.md
    let chain = Chain::from_u32_hardened(vec![44, 4218, account_index, internal as u32, address_index]);
    let public_key = seed
        .derive(Curve::Ed25519, &chain)?
        .secret_key()?
        .public_key()
        .to_compressed_bytes();
    // Hash the public key to get the address
    let result = Blake2b256::digest(&public_key)
        .try_into()
        .map_err(|_e| Error::Blake2b256Error("Hashing the public key while generating the address failed."));

    Ok(Address::Ed25519(Ed25519Address::new(result?)))
}

/// Function to find the index and public or internal type of an Bech32 encoded address
pub async fn search_address(
    seed: &Seed,
    bech32_hrp: String,
    account_index: usize,
    range: Range<usize>,
    address: &String,
) -> Result<(usize, bool)> {
    let addresses = GetAddressesBuilder::new(&seed)
        .with_bech32_hrp(bech32_hrp)
        .with_account_index(account_index)
        .with_range(range.clone())
        .get_all()
        .await?;
    let mut index_counter = range.start;
    for address_internal in addresses {
        if address_internal.0 == *address {
            return Ok((index_counter, address_internal.1));
        }
        if !address_internal.1 {
            index_counter += 1;
        }
    }
    Err(crate::error::Error::InputAddressNotFound(
        address.to_string(),
        format!("{:?}", range),
    ))
}<|MERGE_RESOLUTION|>--- conflicted
+++ resolved
@@ -3,19 +3,7 @@
 
 use crate::{Client, Error, Result};
 
-<<<<<<< HEAD
 use bee_message::prelude::{Address, Ed25519Address};
-use bee_signing_ext::{
-    binary::{BIP32Path, Ed25519PrivateKey, Ed25519Seed},
-    Seed,
-};
-use blake2::{
-    digest::{Update, VariableOutput},
-    VarBlake2b,
-};
-=======
-use bee_message::prelude::{Address, Bech32Address, Ed25519Address};
->>>>>>> 6c1cd05b
 use core::convert::TryInto;
 use crypto::{
     hashes::{blake2b::Blake2b256, Digest},
@@ -77,51 +65,21 @@
         self
     }
 
-    /// Consume the builder and get a vector of public Bech32Addresses
-<<<<<<< HEAD
-    pub fn finish(self) -> Result<Vec<String>> {
-=======
-    pub async fn finish(self) -> Result<Vec<Bech32Address>> {
->>>>>>> 6c1cd05b
+    /// Consume the builder and get a vector of public addresses bech32 encoded
+    pub async fn finish(self) -> Result<Vec<String>> {
         Ok(self
             .get_all()
             .await?
             .into_iter()
             .filter(|(_, internal)| !internal)
             .map(|(a, _)| a)
-            .collect::<Vec<String>>())
+            .collect())
     }
 
-<<<<<<< HEAD
-    /// Consume the builder and get the vector of Bech32Address
-    pub fn get_all(self) -> Result<Vec<(String, bool)>> {
-        let mut path = self
-            .account_index
-            .map(|i| BIP32Path::from_str(&crate::account_path!(i)).expect("invalid account index"))
-            .ok_or_else(|| Error::MissingParameter(String::from("account index")))?;
-
-        let range = match self.range {
-            Some(r) => r,
-            None => 0..20,
-        };
-
-        let seed = match self.seed {
-            Seed::Ed25519(s) => s,
-            _ => panic!("Other seed scheme isn't supported yet."),
-        };
-
-        let mut addresses = Vec::new();
-        for i in range {
-            let address = generate_address(&seed, &mut path, i, false);
-            let internal_address = generate_address(&seed, &mut path, i, true);
-            let bech32_hrp = self._client.get_network_info().bech32_hrp;
-            addresses.push((address.to_bech32(&bech32_hrp), false));
-            addresses.push((internal_address.to_bech32(&bech32_hrp), true));
-=======
-    /// Consume the builder and get the vector of Bech32Addresses
-    pub async fn get_all(self) -> Result<Vec<(Bech32Address, bool)>> {
-        let mut addresses = Vec::new();
-        let bech32_hrp = match self.bech32_hrp {
+    /// Consume the builder and get the vector of public and internal addresses bech32 encoded
+    pub async fn get_all(self) -> Result<Vec<(String, bool)>> {
+        // let mut addresses = Vec::new();
+        let bech32_hrp = match self.bech32_hrp.clone() {
             Some(bech32_hrp) => bech32_hrp,
             None => {
                 self.client
@@ -130,6 +88,18 @@
                     .await?
             }
         };
+        let addresses = self
+            .get_all_raw()
+            .await?
+            .into_iter()
+            .map(|(a, b)| (a.to_bech32(&bech32_hrp), b))
+            .collect();
+
+        Ok(addresses)
+    }
+    /// Consume the builder and get the vector of public and internal addresses
+    pub async fn get_all_raw(self) -> Result<Vec<(Address, bool)>> {
+        let mut addresses = Vec::new();
         for address_index in self.range {
             let address = generate_address(
                 self.seed.ok_or(Error::MissingParameter("Seed"))?,
@@ -143,9 +113,8 @@
                 address_index as u32,
                 true,
             )?;
-            addresses.push((Bech32Address(address.to_bech32(&bech32_hrp)), false));
-            addresses.push((Bech32Address(internal_address.to_bech32(&bech32_hrp)), true));
->>>>>>> 6c1cd05b
+            addresses.push((address, false));
+            addresses.push((internal_address, true));
         }
 
         Ok(addresses)
@@ -174,17 +143,17 @@
     bech32_hrp: String,
     account_index: usize,
     range: Range<usize>,
-    address: &String,
+    address: &Address,
 ) -> Result<(usize, bool)> {
     let addresses = GetAddressesBuilder::new(&seed)
-        .with_bech32_hrp(bech32_hrp)
+        .with_bech32_hrp(bech32_hrp.clone())
         .with_account_index(account_index)
         .with_range(range.clone())
         .get_all()
         .await?;
     let mut index_counter = range.start;
     for address_internal in addresses {
-        if address_internal.0 == *address {
+        if address_internal.0 == *address.to_bech32(&bech32_hrp) {
             return Ok((index_counter, address_internal.1));
         }
         if !address_internal.1 {
@@ -192,7 +161,7 @@
         }
     }
     Err(crate::error::Error::InputAddressNotFound(
-        address.to_string(),
+        address.to_bech32(&bech32_hrp),
         format!("{:?}", range),
     ))
 }