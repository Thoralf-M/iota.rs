--- conflicted
+++ resolved
@@ -10,30 +10,10 @@
 name = "iota"
 
 [dependencies]
-<<<<<<< HEAD
-bee-transaction = { git = "https://github.com/Alex6323/bee-p.git", rev="926c0e01cf974adf7a3b1488093106388f90923d" }
-# bee-transaction = { path = "../../bee-p/bee-transaction" }
-# bee-ternary = "0.3.1-alpha"
-bee-ternary = { version = "0.3.1-alpha", git = "https://github.com/iotaledger/bee.git", features = ["serde1"], branch = "dev" }
-bee-signing = { version = "0.1.0-alpha", git = "https://github.com/iotaledger/bee.git", branch = "dev" }
-bee-crypto = {version = "0.1.0-alpha", git = "https://github.com/iotaledger/bee.git", branch = "dev"}
-
-# # bee-transaction = { git = "https://github.com/Alex6323/bee-p.git" }
-# bee-transaction = { path = "../../bee-p/bee-transaction" }
-# # bee-ternary = { version = "0.3.1-alpha", git = "https://github.com/iotaledger/bee.git", features = ["serde1"] }
-# bee-ternary = "0.3.1-alpha"
-# # bee-signing = { path = "../../bee-p/bee-signing" }
-# # bee-signing = { git = "https://github.com/iotaledger/bee.git" }
-# bee-signing = "0.1.0-alpha"
-# # bee-crypto = { path = "../../bee-p/bee-crypto"  }
-# bee-crypto = "0.1.0-alpha"
-# # bee-crypto = { git = "https://github.com/iotaledger/bee.git" }
-=======
 bee-transaction = { git = "https://github.com/Alex6323/bee-p.git" }
 bee-ternary = { version = "0.3.1-alpha", git = "https://github.com/iotaledger/bee.git", branch = "dev", features = ["serde1"] }
 bee-signing = { git = "https://github.com/iotaledger/bee.git", branch = "dev" }
 bee-crypto = { git = "https://github.com/iotaledger/bee.git", branch = "dev" }
->>>>>>> 575ed7d6
 iota-client = { version = "0.5.0-alpha", path = "../iota-client" }
 
 #[features]
