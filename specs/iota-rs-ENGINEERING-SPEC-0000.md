

# High Level API Specification

## Table of Contents

* [Introduction](#Introduction)
* [Builder](#Builder)
* [General API](#General-API)
  * [`send`](#send)
  * [`get_message`](#get_message)
  * [`find_messages`](#find_messages)
  * [`get_unspent_address`](#get_unspent_address)
  * [`get_balance`](#get_balance)
  * [`get_address_balances`](#get_address_balances)
  * [`retry`](#retry)
  * [`subscribe`](#subscribe)
  * [`unsubscribe`](#unsubscribe)
* [Full Node API](#Full-Node-API)
  * [`get_health`](#get_health)
  * [`get_info`](#get_info)
  * [`get_tips`](#get_tips)
  * [`post_message`](#post_message)
  * [`get_output`](#get_output)
  * [`get_address`](#get_address)
  * [`find_outputs`](#find_outputs)
  * [`find_addresses`](#find_addresses)
  * [`get_milestone`](#get_milestone)
  * [`reattach`](#reattach)
  * [`promote`](#promote)
* [Objects](#Objects)
  * [Network]
  * [Hash]
  * [Seed]
  * [Message]
  * [Payload]
  * [Output]
  * [Address]


# Introduction

This document specifies a user friendly API to be used in the client libraries. The main implementation will be in Rust which will receive automatically compiled client libraries in other languages via C or Webassembly bindings. There are also many crates to support developers creating foreign function interfaces with native bindings.

# Builder

The data structure to initialize the instance of the Higher level client library. This is always called first when starting a new interaction with the library. Note: This is the common approach to do initialization in Rust. Different languages might use different methods such as just calling an initialization function directly.

### Parameters

| Field | Required | Default Value | Type | Definition |
| - | - | - | - | - |
| **network** | ✘ | 'mainnet' | [Network] | Pass an enumeration with elements of **mainnet/comnet/devnet** to determine the network. If none of the below are given node_pool_urls will default to node pool lists for mainnet, devnet or comnet based on the network parameter (defaulting to ‘mainnet’, so with no parameters at all it will randomly pick some nodes for mainnet) provided by the IOTA Foundation. Similar to Trinity: `export const NODELIST_ENDPOINTS = [	'https://nodes.iota.works/api/ssl/live', 'https://iota-node-api.now.sh/api/ssl/live', 'https://iota.dance/api/ssl/live',];`|
| **node** | ✘ | None | String | The URL of a node to connect to; format: `https://node:port` |
| **nodes** | ✘ | None | [String] | A list of nodes to connect to; nodes are added with the `https://node:port` format. The amount of nodes specified in quorum_size are randomly selected from this node list to check for quorum based on the quorum threshold. If quorum_size is not given the full list of nodes is checked. |
| **node_sync_interval** | ✘ | 60000 | std::num::NonZeroU64 | The interval in milliseconds to check for node health and sync |
| **get_info_timeout** | ✘ | 2000 | std::num::NonZeroU64 | The amount of milliseconds a request can be outstanding to a node before it's considered timed out |
| **get_health_timeout** | ✘ | 2000 | std::num::NonZeroU64 | The amount of milliseconds a request can be outstanding to a node before it's considered timed out |
| **get_milestone_timeout** | ✘ | 2000 | std::num::NonZeroU64 | The amount of milliseconds a request can be outstanding to a node before it's considered timed out |
| **get_tips_timeout** | ✘ | 2000 | std::num::NonZeroU64 | The amount of milliseconds a request can be outstanding to a node before it's considered timed out |
| **post_message_timeout** | ✘ | 2000 | std::num::NonZeroU64 | The amount of milliseconds a request can be outstanding to a node before it's considered timed out |
| **post_message_remote_pow_timeout** | ✘ | 30000 | std::num::NonZeroU64 | The amount of milliseconds a request can be outstanding to a node before it's considered timed out |
| **node_pool_urls** | None | ✘ | String | A list of nodes to connect to; nodes are added with the `https://node:port` format. The amount of nodes specified in quorum_size are randomly selected from this node list to check for quorum based on the quorum threshold. If quorum_size is not given the full list of nodes is checked. |
| **local_pow** | ✘ | True | bool | If not defined it defaults to local PoW to offload node load times |
| **state_adapter** | ✘ | None | enum | A overwritable adapter class allowing you to implement a different way to store state over the default way. This feature is not strictly needed but would be great to have. |

* Note that there must be at least one node to build the instance successfully.

### Return

Finalize the builder will run the instance in the background. Users don’t need to worry about the return object handling.


## On initialization
On initialisation, call getNodeInfo API. Check the health of each node in the node list, place any nodes that are unresponsive or with isHealthy = false on a temporary blacklist. Store important metadata including MQTT port, network, remote proof of work for each node.

| Node metadata | Description |
| - | - |
| network | If this parameter does not match the global builder parameter, add node to blacklist and return error. |
| mqtt_port | Used in establishing MQTT subscriptions. If failure to connect to MQTT, place node in blacklist. |
| pow | If the global local_pow parameter is set to false, then put any nodes with pow true in the blacklist. |


## Sync Process

When a `Client` instance (The instance which is used for calling the client APIs) is built, the status of each node listed in the `node_pool_urls` should be checked first. If the returned status of the node information is healthy, which means the node is synced, then this node will be pushed back into a `synced_node_list`. The rust-like pseudo code of `synced_node_list` construction process follows. The process of syncing a node is repeated every 60 seconds or at the interval specified in the `node_sync_interval` argument of the initializer if set.

```rust
synced_node_list = Vec::new()
for node in node_pool_urls{
   status = Client.get_info(node).await?;
   if status == healthy{
      synced_node_list.push(node)
   }
}
```

# General High level API

Here is the high level abstraction API collection with sensible default values for users easy to use.


## `send()`

<<<<<<< HEAD
A generic send function for easily sending a value transaction or data message. 
=======
A generic send function for easily sending a value transaction message.
>>>>>>> 0c56c836

### Parameters

| Field | Required | Default | Type | Definition |
| - | - | - | - | - |
| **seed** | ✘ | None | [Seed] | The seed of the account we are going to spend, only needed for SignedTransactions (value) |
| **address** | ✘ | None | \[[Address]\] | The address(es) to send to, applies to value transactions only. |
| **value** | ✘ | 0 | u64 | The amount of IOTA to send. If the value is zero the message object will have a IndexationPayload instead of a SignedTransactionPayload with an embedded IndexationPayload |
| **account_index** | ✘ | 0 | usize | The account index. |
| **output** | ✘ | None | \[Output\] | Users can manually pick their own output instead of having node decide on which output should be used. |
| **indexation_key** | ✘ | None | String | An optional indexation key of the indexation payload. |
| **data** | ✘ | None | [u8] | An optional indexation data of the indexation payload. |

* If only `indexation_key` and `data` are provided. This method will create a message with only indexation payload instead.

### Return

The [Message] object we build.

### Implementation Details

There could be two different scenarios in which this method can be used:

* Validate inputs, such as address, seed, and path to check if they are correct. For example, the provided path must be
  wallet chain which should have depth of 2;
* Check if account balance is bigger or equal to the value using method similar to [`get_balance()`](#get_balance);
* Build and Validate the Message with signed transaction payloads accordingly;
* Get tips using [`get_tips()`](#get_tips);
* Perform proof-of-work locally;
* Send the message using [`post_messages()`](#post_messages);

## `get_message()`

(`GET /api/v1/messages`)

Endpoint collection all about GET messages.

### Parameters

| Field | Required | Type | Definition |
| - | - | - | - |
| **message_id** | ✔ | [MessageId] | The identifier of message. |

### Returns

Depend on the final calling method, users could get different results they need:

- `metadata()`: Return metadata of the message.
- `data()`: Return a [Message] object.
- `raw()`: Return the raw data of given message.
- `children()`: Return the list of [messageId]s that reference a message by its identifier.

## `find_messages()`

Find all messages by provided message IDs. This method will try to query multiple nodes if the request amount exceed individual node limit.

### Parameters

| Field | Required | Type | Definition |
| - | - | - | - |
| **indexation_key** | ✘ | [String] | The index key of the indexation payload. |
| **message_ids** | ✘ | [[MessageId]] | The identifier of message. |

### Returns

A vector of [Message] Object.

## `get_unspent_address()`

Return a valid unspent address.

### Parameters

| Field | Required | Default | Type | Definition |
| - | - | - | - | - |
| **seed** | ✔ | - | [Seed] | The seed we want to search for. |
| **account_index** | ✘ | 0 | usize | The account index. |
| **index** | ✘ | 0 | u32 | Start index of the address. **Default is 0.** |

### Return

Return a tuple with type of `(Address, usize)` as the address and corresponding index in the account.

### Implementation Details

Following are the steps for implementing this method:

* Start generating addresses with given wallet chain path and starting index. We will have a default [gap limit](https://blog.blockonomics.co/bitcoin-what-is-this-gap-limit-4f098e52d7e1) of 20 at a time;
* Check for balances on the generated addresses using [`get_outputs()`](#get_outputs-get-outputs) and keep track of the positive balances;
* Repeat the above step till there's an unspent address found;
* Return the address with corresponding index on the wallet chain;

### Implementation Details

Following are the steps for implementing this method:

*   Start generating address at index 0 with a default [gap limit](https://blog.blockonomics.co/bitcoin-what-is-this-gap-limit-4f098e52d7e1) of 20;
*   Return the addresses.

## `get_balance()`

Return the balance for a provided seed and its wallet account index. 

### Parameters

| Field | Required | Default | Type | Definition |
| - | - | - | - | - |
| **seed** | ✔ | - | [Seed] | The seed we want to search for. |
| **account index** | ✘ | 0 | usize | The account index. |
| **index** | ✘ | 0 | u32 | Start index of the address. **Default is 0.** |

### Return

Total Account balance.

### Implementation Details

Following are the steps for implementing this method:

* Start generating addresses with given wallet chain path and starting index. We will have a default [gap limit](https://blog.blockonomics.co/bitcoin-what-is-this-gap-limit-4f098e52d7e1) of 20 at a time;
* Check for balances on the generated addresses using [`get_outputs()`](#get_outputs-get-outputs) and keep track of the positive balances;
* Repeat the above step till an address of zero balance is found;
* Accumulate the positive balances and return the result.


## `get_address_balances()`

Return the balance in iota for the given addresses; No seed or security level needed to do this since we are only checking and already know the addresses.

### Parameters

| Field | Required | Type | Definition |
| - | - | - | - |
| **addresses** | ✔ | [[Address]] | List of addresses with checksum. |

### Return

A list of tuples with value of  (Address, usize). The usize is the balance of the address accordingly.

### Implementation details:

Following are the steps for implementing this method:

*   Validate _address_ semantics;
*   Get latest balance for the provided address using [`get_outputs()`](#get_outputs-get-outputs) with addresses as
    parameter;
*   Return the list of Output which contains corresponding pairs of address and balance.

## `retry()`

Retries (promotes or reattaches) a message for provided message id. Messages should only be retried only if they are valid and haven't been confirmed for a while. Note that a user needs to maintain a monitoring list of the newly reattached `MessageId`, e.g., if message M1 is reattached by using a new message M2, then the user needs to monitor both M1 and M2. Only if both M1 and M2 are valid and haven't been confirmed for a while, then the user can use retry() again. The possibility of using this function is quite low, because the confirmation throughput of the node is expected to be quite high.

### Parameters

| Field | Required | Type | Definition |
| - | - | - | - |
| **message_id** | ✔ | [MessageId] | The identifier of message. |

### Returns:

A tuple with the newly promoted or reattached `(MessageId,  Message)`.

## `subscribe()`

Subscribe to a node event topic (MQTT); Every time a event is detected the given callback function will be executed.

### Parameters

| Field | Required | Type | Definition |
| - | - | - | - |
| **topic** | ✔ | [Topic] | Topic | The topic to monitor for events |
| **callback** | ✘ | [CallbackFunction(topic, result)]| A callback function to call every time the event with the given topic is detected. |

### Returns

Nothing apart from a Ok() result if succesful

## `unsubscribe()`

Unsubscribe from a node event topic or topics (MQTT) cancelling the earlier set callback functions being executed.

### Parameters

| Field | Required | Type | Definition |
| - | - | - | - |
| **topic** | ✘ | [Topic] | Topic | The topic(s) to cancel monitoring for, if none given cancel all event monitoring |

### Returns

Nothing apart from a Ok() result if succesful


### Implementation Details

Following are the steps for implementing this method:

* Only unconfirmed messages should be allowed to retry. The method should validate the confirmation state of the provided messages. If a message id of a confirmed message is provided, the method should error out;
* The method should also validate if a retry is necessary. This can be done by leveraging the `/messages/{messageId}/metadata` endpoint (already available through [get_message](#get_message)). See [this](https://github.com/iotaledger/trinity-wallet/blob/develop/src/shared/libs/iota/transfers.js#L105-L131) implementation for reference;
* Use [reattach](#reattach) or [promote](#promote) accordingly.

# Low level Node API

Low level API of Bee and Hornet will still be public. Users who know these relative low level Restful API can still call them directly if they are confident and think it’s good for them. Note that both Bee and hornet haven't finalized their APIs either. Following items and signatures might change later.

## `get_health()`

(`GET /health`)

Returns the health of the node, which can be used for load-balancing or uptime monitoring.

### Parameters

None

### Returns

Boolean to indicate if node is healthy.

## `get_info()`

(`GET /api/v1/info`)

Returns information about the node.

### Parameters

None

### Returns

A Response Object similar to this:

```rust
pub struct NodeInfo {
    pub name: String,
    pub version: String,
    pub is_healthy: bool,
    pub coordinator_public_key: String,
    pub latest_milestone_message_id: String,
    pub latest_milestone_index: usize,
    pub solid_milestone_message_id: String,
    pub solid_milestone_index: usize,
    pub pruning_index: usize,
    pub features: Vec<String>,
}
```

## `get_tips()`

(`GET /tips`)

Returns two non-lazy tips. In case the node can only provide one tip, tip1 and tip2 are identical.

### Parameters

None

### Returns

A tuple with two [MessageId]:

```rust
(MessageId, MessageId)
```

## `post_message()`

(`POST /message`)

Submit a message. The node takes care of missing fields and tries to build the message. On success, the message will be stored in the Tangle. This endpoint will return the identifier of the message.

### Parameters

| Field | Required | Type | Definition |
| - | - | - | - |
| **message** | ✔ | [Message] | The message object. |

### Returns

The [MessageId] of the message object.

## `get_output()`

(`GET /outputs`)

Get the producer of the output, the corresponding address, amount and spend status of an output. This information can only be retrieved for outputs which are part of a confirmed transaction. It will have additional methods such as reattach to perform extra functionality.

### Parameters

| Field | Required | Type | Definition |
| - | - | - | - |
| **outputId** | ✔ | UTXOInput | Identifier of the output. |

### Returns

An OutputMetadata that contains various information about the output.

## `get_address()`

(`GET /addresses`)

### Parameters

| Field | Required | Type | Definition |
| - | - | - | - |
| **address** | ✔ | [Address] | The address to search for. |

### Returns

Depend on the final calling method, users could get different outputs they need:

- `balance()`: Return confirmed balance of the address.
- `outputs()`: Return transaction IDs with corresponding output index of the address it has.

## `find_outputs()`

Find all outputs based on the requests criteria. This method will try to query multiple nodes if the request amount exceed individual node limit.

### Parameters

| Field | Required | Type | Definition |
| - | - | - | - |
| **output_id** | ✘ | [UTXOInput] | The identifier of output. |
| **addresses** | ✘ | [[Address]] | The identifier of address. |

### Returns

A vector of [OutputMetadata] Object.

## `find_addresses()`

Return a list of addresses from the seed regardless of their validity.

### Parameters

| Field | Required | Default | Type | Definition |
| - | - | - | - | - |
| **seed** | ✔ | None | [Seed] | The seed we want to search for. |
| **account index** | ✘ | 0 | usize | The account index. |
| **range** | ✘ | None | std::ops::Range | Range indices of the addresses we want to search for **Default is (0..20)** |

### Return

A list of [Address]es

## `get_milestone()`

(`GET /milestones`)

Get the milestone by the given index.

### Parameters

| Field | Required | Type | Definition |
| - | - | - | - |
| **index** | ✔ | u32 | Index of the milestone. |

### Returns

An [Milestone] object.

## `reattach()`

Depends on [find_messages](#find_messages), [get_message](#get_message) and [post_message](#post_message).

Reattaches a message. The method should validate if a reattachment is necessary through [get_message](#get_message). If not, the method should error out and should not allow unnecessary reattachments.

### Parameters

| Field | Required | Type | Definition |
| - | - | - | - |
| **message_id** | ✔ | [MessageId] | The identifier of message. |

### Returns

A tuple with the newly reattached `(MessageId,  Message)`.

## `promote()`

Depends on [find_messages](#find_messages), [get_message](#get_message) and [post_message](#post_message).

Promotes a message. The method should validate if a promotion is necessary through [get_message](#get_message). If not, the method should error out and should not allow unnecessary promotions.

### Parameters

| Field | Required | Type | Definition |
| - | - | - | - |
| **message_id** | ✔ | [MessageId] | The identifier of message. |

### Returns

A tuple with the newly promoted `(MessageId,  Message)`.

# Objects

Here are the objects used in the API above. They aim to provide a secure way to handle certain data structures specified in the Iota stack.


## `Network`
[Network]: #Network

Network is an enumeration with elements of **[mainnet|comnet|devnet]**. Some languages might lack of type like an enum. In this case, Network can be a set of constant variables.

```rust
enum Network {
  Mainnet,
  Comnet,
  Devnet,
}
```

## `MessageId`
[MessageId]: #MessageId

MessageId is a 32 bytes array which can represent as hex string.

```rust
struct MessageId([u8; MESSAGE_ID_LENGTH]);
```

## `Seed`
[Seed]: #Seed

| Field | Required | Type | Definition |
| - | - | - | - |
| **seed** | ✔ | `[u8; 32]` | An IOTA seed that inner structure is omitted. Users can create this type by passing a String. It will verify and return an error if it’s not valid. |

## `Message`
[Message]: #Message

The message object returned by various functions; based on the RFC for the Message object. Here's the brief overview of each components in Message type would look like:

```rust
struct Message {
    parent1: MessageId,
    parent2: MessageId,
    payload: Option<Payload>,
    nonce: u64,
}

enum Payload {
    Transaction(Box<Transaction>),
    Milestone(Box<Milestone>),
    Indexation(Box<Indexation>),
}

struct Transaction {
    pub essence: TransactionEssence,
    pub unlock_blocks: Vec<UnlockBlock>,
}

struct Milestone {
    index: u32,
    timestamp: u64,
    merkle_proof: Box<[u8]>,
    signatures: Vec<Box<[u8]>>,
}

struct Indexation {
    index: String,
    data: Box<[u8]>,
}

struct TransactionEssence {
    pub(crate) inputs: Box<[Input]>,
    pub(crate) outputs: Box<[Output]>,
    pub(crate) payload: Option<Payload>,
}

enum Input {
    UTXO(UTXOInput),
}

struct UTXOInput {
    id: TransactionId,
    index: u16,
}

enum Output {
    SignatureLockedSingle(SignatureLockedSingleOutput),
}

struct SignatureLockedSingleOutput {
    address: Address,
    amount: NonZeroU64,
}

enum UnlockBlock {
    Signature(SignatureUnlock),
    Reference(ReferenceUnlock),
}

enum SignatureUnlock {
    Ed25519(Ed25519Signature),
}

struct Ed25519Signature {
    public_key: [u8; 32],
    signature: Box<[u8]>,
}

struct ReferenceUnlock(u16);
```

## `OutputMetadata`
[`OutputMetadata`]: #OutputMetadata

The metadata of an output:

```rust
pub struct OutputMetadata {
    /// Message ID of the output
    pub message_id: String,
    /// Transaction ID of the output
    pub transaction_id: String,
    /// Output index.
    pub output_index: u16,
    /// Spend status of the output
    pub is_spent: bool,
    /// Corresponding address
    pub address: Address,
    /// Balance amount
    pub amount: u64,
}
```

## `Address`
[Address]: #Address

An Ed25519 address is encoded in Bech32 or hex. Users can create from a correct fixed length bytes.

## `Milestone`
[Milestone]: #Milestone

A milestone metadata.

```rust
struct Milestone {
    /// Milestone index
    pub milestone_index: u64,
    /// Milestone ID
    pub message_ids: String,
    /// Timestamp
    pub timestamp: u64,
}
```

## `Topic`
[Topic]: #Topic

A string with the exact MQTT topic to monitor, can have one of the following variations:

```milestones/latest
milestones/solid
messages/{messageId}/metadata
outputs/{outputId}
addresses/{address}/outputs
messages
messages/indexation/{index}
messages/referenced
```<|MERGE_RESOLUTION|>--- conflicted
+++ resolved
@@ -102,11 +102,7 @@
 
 ## `send()`
 
-<<<<<<< HEAD
-A generic send function for easily sending a value transaction or data message. 
-=======
 A generic send function for easily sending a value transaction message.
->>>>>>> 0c56c836
 
 ### Parameters
 
